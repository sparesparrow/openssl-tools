<<<<<<< HEAD
__all__ = ["__version__"]
__version__ = "0.1.0"

# Export shared utilities for python_requires consumption
from .foundation.utilities import setup_logging, get_logger, ConfigManager
from .core.artifactory_handler import ArtifactoryHandler
=======
"""
OpenSSL Tools - Conan 2.x Python_requires & Reusable Workflows

Central hub for OpenSSL Conan integration, providing python_requires, 
custom commands, deployers, and reusable GitHub Actions workflows.
"""

__all__ = [
    "__version__",
    # Foundation modules
    "foundation",
    # Security modules  
    "security",
    # Automation modules
    "automation",
    # Testing modules
    "testing",
    # Statistics modules
    "statistics"
]

__version__ = "1.2.0"

# Import key modules for easy access
from . import foundation
from . import security
from . import automation
from . import testing
from . import statistics
>>>>>>> 26405cbb
<|MERGE_RESOLUTION|>--- conflicted
+++ resolved
@@ -1,11 +1,3 @@
-<<<<<<< HEAD
-__all__ = ["__version__"]
-__version__ = "0.1.0"
-
-# Export shared utilities for python_requires consumption
-from .foundation.utilities import setup_logging, get_logger, ConfigManager
-from .core.artifactory_handler import ArtifactoryHandler
-=======
 """
 OpenSSL Tools - Conan 2.x Python_requires & Reusable Workflows
 
@@ -34,5 +26,4 @@
 from . import security
 from . import automation
 from . import testing
-from . import statistics
->>>>>>> 26405cbb
+from . import statistics