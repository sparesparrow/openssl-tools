# OpenSSL Tools - Conan 2.x Python_requires & Extensions

Comprehensive Conan 2.x tooling for OpenSSL build orchestration, including custom commands and deployers.

## Quick Start

### Installation

```bash
# Clone repository
git clone https://github.com/sparesparrow/openssl-tools.git
cd openssl-tools

# Install extensions
./install-extensions.sh
```

This installs:
- Custom commands: `openssl:build`, `openssl:graph`
- Enhanced deployer: `full_deploy_enhanced`
- Python_requires: `openssl-tools/1.2.0`

## Usage

#### Simplified Build

```bash
# Basic build
conan openssl:build

# With FIPS
conan openssl:build --fips --profile=linux-gcc11-fips

# Custom output folder
conan openssl:build --deployer-folder=./my-artifacts
```

#### Dependency Analysis

```bash
# Human-readable output
conan openssl:graph

# JSON output
conan openssl:graph --json > dependencies.json
```

#### Using as python_requires

```python
# your_project/conanfile.py
from conan import ConanFile

class YourApp(ConanFile):
    name = "your-app"
    python_requires = "openssl-tools/1.2.0"
    
    def requirements(self):
        self.requires("openssl/3.6.0")
    
    def build(self):
        # Use build orchestration from python_requires
        python_req = self.python_requires["openssl-tools"]
        python_req.module.build_openssl(self)
```

## Architecture

```
openssl-tools/
├── conanfile.py                      # Python_requires package
├── extensions/
│   ├── commands/
│   │   └── openssl/
│   │       ├── __init__.py
│   │       ├── cmd_build.py          # conan openssl:build
│   │       └── cmd_graph.py          # conan openssl:graph
│   ├── deployers/
│   │   └── full_deploy_enhanced.py   # Enhanced deployer with SBOM
│   └── graph/
│       └── analyzer.py               # Graph analysis utilities
├── install-extensions.sh             # Installation script
└── test_package/
    └── conanfile.py
```

## Features

### Custom Commands

#### `conan openssl:build`
- Simplified OpenSSL build orchestration
- FIPS mode support via `--fips` flag
- Automatic deployer integration
- SBOM generation included

#### `conan openssl:graph`
- Dependency graph analysis
- FIPS detection
- JSON export support

### Enhanced Deployer

`full_deploy_enhanced` provides:
- Standard `full_deploy` functionality
- Automatic SBOM generation (CycloneDX format)
- FIPS artifact collection
- Dependency metadata

### Python_requires

Reusable build logic for:
- Platform-specific configuration
- Ninja/Make detection
- FIPS module setup
- Cross-compilation support

## Uninstallation

```bash
# Remove extensions
rm -rf ~/.conan2/extensions/commands/openssl
rm -f ~/.conan2/extensions/deployers/full_deploy_enhanced.py
rm -rf ~/.conan2/extensions/graph

# Remove python_requires
conan remove "openssl-tools/*" -c
```

## Development

<<<<<<< HEAD
## Conan Extensions Integration

### Graph API Analyzer (`tools/graph_analyzer.py`)
Analyzes Conan dependency graphs for conflicts and outdated versions:

```bash
python tools/graph_analyzer.py path/to/conanfile.py --fail-on-conflict
```

**Features:**
- Dependency tree analysis
- Conflict detection
- Version compatibility checking
- Exit codes for CI integration

### Deploy Consumer (`tools/deploy_dev.py`)
Downloads and activates full_deploy bundles without requiring Conan:

```bash
python tools/deploy_dev.py --url <release_url> --dest .deps
```

**Features:**
- Downloads from GitHub Releases or Cloudsmith
- Extracts to configurable directory
- Sets up environment variables
- No Conan dependency required

## Development Workflow

### With Conan (Standard)
```bash
# Install dependencies
conan install ../openssl-conan-base --build=missing

# Run analysis
python tools/graph_analyzer.py ../openssl/conanfile.py
```

### With Deploy Bundle (No Conan)
```bash
# Download and activate bundle
python tools/deploy_dev.py --url https://github.com/.../releases/download/.../full-deploy-linux-x86_64-Release.zip

# Run analysis
python tools/graph_analyzer.py ../openssl/conanfile.py
```

## Integration

This repository integrates with:
- **openssl-conan-base**: For dependency packages and full_deploy bundles
- **openssl**: For core OpenSSL library testing
- **openssl-fips-policy**: For FIPS compliance validation
- **openssl-devenv**: For workspace orchestration

## Workflow Integration
=======
### Testing Extensions Locally
>>>>>>> 26405cbb

```bash
# Install in editable mode (changes reflect immediately)
conan editable add . openssl-tools/1.2.0

# Test commands
conan openssl:build --help

# Remove editable
conan editable remove openssl-tools/1.2.0
```

### Running Tests

```bash
# Unit tests
python -m pytest test/

# Integration tests
./test_package/test.sh
```

## Troubleshooting

### Command not found: `conan openssl:build`

Extensions not installed. Run:
```bash
./install-extensions.sh
```

### ImportError in graph analyzer

Graph utilities not found. Reinstall:
```bash
./install-extensions.sh
```

### FIPS self-test failed

Check module hash:
```bash
openssl dgst -sha256 -provider fips /path/to/fips.so
```

Compare with expected hash in `openssl-fips-policy/fips/expected_module_hash.txt`.

## Contributing

See [CONTRIBUTING.md](../CONTRIBUTING.md) for development workflow.

## License

Apache-2.0 (same as OpenSSL)

## Reusable GitHub Actions Workflows

This repository provides reusable GitHub Actions workflows for OpenSSL development:

### Available Workflows

| Workflow | Description | Inputs |
|----------|-------------|--------|
| `reusable-conan-build.yml` | Build & test Conan packages | profile, shared, fips, deploy, upload-to-cloudsmith, package-reference |
| `reusable-security-scan.yml` | SBOM + Trivy + CodeQL scanning | artifact-name, language, sbom-format, trivy-severity, upload-sarif |
| `reusable-fips-validation.yml` | FIPS 140-3 compliance validation | openssl-version, fips-module-version, expected-hash |

### Usage Examples

#### Conan Build Workflow

```yaml
# .github/workflows/build.yml
name: Build OpenSSL Package

on: [push, pull_request]

jobs:
  build:
    uses: sparesparrow/openssl-tools/.github/workflows/reusable-conan-build.yml@v1
    with:
      package-reference: 'openssl/3.6.0'
      profile: 'linux-gcc11-fips'
      fips: true
      deploy: true
      upload-to-cloudsmith: true
    secrets:
      CLOUDSMITH_API_KEY: ${{ secrets.CLOUDSMITH_API_KEY }}
```

#### Security Scanning Workflow

```yaml
# .github/workflows/security.yml
name: Security Scan

on: [push, pull_request]

jobs:
  build:
    uses: sparesparrow/openssl-tools/.github/workflows/reusable-conan-build.yml@v1
    with:
      package-reference: 'openssl/3.6.0'
      deploy: true
  
  security:
    needs: build
    uses: sparesparrow/openssl-tools/.github/workflows/reusable-security-scan.yml@v1
    with:
      artifact-name: 'conan-artifacts-linux-gcc11-fips'
      language: 'cpp'
      upload-sarif: true
```

#### FIPS Validation Workflow

```yaml
# .github/workflows/fips.yml
name: FIPS Validation

on: [push, pull_request]

jobs:
  fips:
    uses: sparesparrow/openssl-tools/.github/workflows/reusable-fips-validation.yml@v1
    with:
      openssl-version: '3.6.0'
      fips-module-version: '3.0.9'
      expected-hash: ${{ vars.FIPS_MODULE_HASH }}
```

### Workflow Integration

For complete CI/CD integration, see:
- [Track A Security Pipeline Documentation](../openssl-devenv/TRACK-A-SECURITY-PIPELINE.md)
- [Verification Scripts Documentation](../openssl-devenv/docs/verification.md)

## Related Repositories

- [openssl-conan-base](https://github.com/sparesparrow/openssl-conan-base) - Profiles and production CI/CD
- [openssl](https://github.com/sparesparrow/openssl) - Minimal fork for testing
- [openssl-fips-policy](https://github.com/sparesparrow/openssl-fips-policy) - FIPS configuration
- [openssl-devenv](https://github.com/sparesparrow/openssl-devenv) - Developer onboarding<|MERGE_RESOLUTION|>--- conflicted
+++ resolved
@@ -129,7 +129,6 @@
 
 ## Development
 
-<<<<<<< HEAD
 ## Conan Extensions Integration
 
 ### Graph API Analyzer (`tools/graph_analyzer.py`)
@@ -187,9 +186,8 @@
 - **openssl-devenv**: For workspace orchestration
 
 ## Workflow Integration
-=======
+
 ### Testing Extensions Locally
->>>>>>> 26405cbb
 
 ```bash
 # Install in editable mode (changes reflect immediately)
